name: Docker Static

on:
  push:
    branches:
      - 'main'
    paths-ignore:
      - 'docs/**'
      - 'example_configs/**'
  release:
    types:
      - 'published'
  pull_request:
    branches:
      - 'main'
    paths-ignore:
      - 'docs/**'
      - 'example_configs/**'
  workflow_dispatch:
    inputs:
      msg:
        description: "Set message"
        default: "Manual trigger"

env:
  CARGO_TERM_COLOR: always


### CI Docs

# build-ui , create/compile the web
### install wasm
### install rollup
### run app/build.sh
### upload artifacts

# build-bin
## build-armhf, build-aarch64, build-amd64 , create binary for respective arch
#######################################################################################
# GitHub actions randomly timeout when downloading musl-gcc, using custom dev image   #
# Look into .github/workflows/Dockerfile.dev for development image details            #
# Using lldap dev image based on https://hub.docker.com/_/rust and musl-gcc bundled   #
#######################################################################################
### Cargo build
### aarch64 and amd64 is musl based
### armv7 is glibc based, musl had issue with time_t when cross compile https://github.com/rust-lang/libc/issues/1848

# build-ui,builds-armhf, build-aarch64, build-amd64 will upload artifacts will be used next job

# lldap-test
### will run lldap with postgres, mariadb and sqlite backend, do selfcheck command.

# Build docker image
### Triplet docker image arch with debian base
### amd64 & aarch64 with alpine base
# build-docker-image job will fetch artifacts and run Dockerfile.ci then push the image.
### Look into .github/workflows/Dockerfile.ci.debian or .github/workflowds/Dockerfile.ci.alpine

# create release artifacts
### Fetch artifacts
### Clean up web artifact
### Setup folder structure
### Compress
### Upload

# cache based on Cargo.lock per cargo target

jobs:
  pre_job:
    continue-on-error: true
    runs-on: ubuntu-latest
    outputs:
      should_skip: ${{ steps.skip_check.outputs.should_skip }}
    steps:
      - id: skip_check
        uses: fkirc/skip-duplicate-actions@master
        with:
          concurrent_skipping: 'outdated_runs'
          skip_after_successful_duplicate: ${{ github.ref != 'refs/heads/main' }}
          paths_ignore: '["**/*.md", "**/docs/**", "example_configs/**", "*.sh", ".gitignore", "lldap_config.docker_template.toml"]'
          do_not_skip: '["workflow_dispatch", "schedule"]'
          cancel_others: true

  build-ui:
    runs-on: ubuntu-latest
    needs: pre_job
    if: ${{ needs.pre_job.outputs.should_skip != 'true' }}
    container:
      image: nitnelave/rust-dev:latest
    steps:
      - name: Checkout repository
        uses: actions/checkout@v3.5.0
      - uses: actions/cache@v3
        with:
          path: |
            /usr/local/cargo/bin
            /usr/local/cargo/registry/index
            /usr/local/cargo/registry/cache
            /usr/local/cargo/git/db
            target
          key: lldap-ui-${{ hashFiles('**/Cargo.lock') }}
          restore-keys: |
            lldap-ui-
      - name: Install rollup (nodejs)
        run: npm install -g rollup
      - name: Add wasm target (rust)
        run: rustup target add wasm32-unknown-unknown
      - name: Install wasm-pack with cargo
        run: cargo install wasm-pack || true
        env:
          RUSTFLAGS: ""
      - name: Build frontend
        run: ./app/build.sh
      - name: Check build path
        run: ls -al app/
      - name: Upload ui artifacts
        uses: actions/upload-artifact@v3
        with:
          name: ui
          path: app/


  build-bin:
    runs-on: ubuntu-latest
    needs: pre_job
    if: ${{ needs.pre_job.outputs.should_skip != 'true' }}
    strategy:
      matrix:
        target: [armv7-unknown-linux-gnueabihf, aarch64-unknown-linux-musl, x86_64-unknown-linux-musl]
    container:
      image: nitnelave/rust-dev:latest
      env:
        CARGO_TARGET_ARMV7_UNKNOWN_LINUX_GNUEABIHF_LINKER: arm-linux-gnueabihf-gcc
        CARGO_TARGET_AARCH64_UNKNOWN_LINUX_MUSL_LINKER: aarch64-linux-musl-gcc
        CARGO_TARGET_X86_64_UNKNOWN_LINUX_MUSL_LINKER: x86_64-linux-musl-gcc
        CARGO_TERM_COLOR: always
        RUSTFLAGS: -Ctarget-feature=+crt-static
        CARGO_HOME: ${GITHUB_WORKSPACE}/.cargo
    steps:
      - name: Checkout repository
        uses: actions/checkout@v3.5.0
      - uses: actions/cache@v3
        with:
          path: |
            .cargo/bin
            .cargo/registry/index
            .cargo/registry/cache
            .cargo/git/db
            target
          key: lldap-bin-${{ matrix.target }}-${{ hashFiles('**/Cargo.lock') }}
          restore-keys: |
            lldap-bin-${{ matrix.target }}-
      - name: Compile ${{ matrix.target }} lldap and tools
        run: cargo build --target=${{ matrix.target }} --release -p lldap -p migration-tool -p lldap_set_password
      - name: Check path
        run: ls -al target/release
      - name: Upload ${{ matrix.target}} lldap artifacts
        uses: actions/upload-artifact@v3
        with:
          name: ${{ matrix.target}}-lldap-bin
          path: target/${{ matrix.target }}/release/lldap
      - name: Upload ${{ matrix.target }} migration tool artifacts
        uses: actions/upload-artifact@v3
        with:
          name: ${{ matrix.target }}-migration-tool-bin
          path: target/${{ matrix.target }}/release/migration-tool
      - name: Upload ${{ matrix.target }} password tool artifacts
        uses: actions/upload-artifact@v3
        with:
          name: ${{ matrix.target }}-lldap_set_password-bin
          path: target/${{ matrix.target }}/release/lldap_set_password

  lldap-database-init-test:
    needs: [build-ui,build-bin]
    name: LLDAP database init test
    runs-on: ubuntu-latest
    services:
        mariadb:
          image: mariadb:latest
          ports:
            - 3306:3306
          env:
            MARIADB_USER: lldapuser
            MARIADB_PASSWORD: lldappass
            MARIADB_DATABASE: lldap
            MARIADB_ALLOW_EMPTY_ROOT_PASSWORD: 1
          options: >-
            --name mariadb
            --health-cmd="mysqladmin ping" --health-interval=5s --health-timeout=2s --health-retries=3

        postgresql:
           image: postgres:latest
           ports:
             - 5432:5432
           env:
             POSTGRES_USER: lldapuser
             POSTGRES_PASSWORD: lldappass
             POSTGRES_DB: lldap
           options: >-
             --health-cmd pg_isready
             --health-interval 10s
             --health-timeout 5s
             --health-retries 5
             --name postgresql

    steps:
       - name: Download artifacts
         uses: actions/download-artifact@v3
         with:
           name: x86_64-unknown-linux-musl-lldap-bin
           path: bin/

       - name: Set executables to LLDAP
         run: chmod +x bin/lldap

       - name: Run lldap with postgres DB and healthcheck
         run: |
              bin/lldap run &
              sleep 10s
              bin/lldap healthcheck
         env:
           LLDAP_database_url: postgres://lldapuser:lldappass@localhost/lldap
           LLDAP_ldap_port: 3890
           LLDAP_http_port: 17170


       - name: Run lldap with mariadb DB (MySQL Compatible) and healthcheck
         run: |
              bin/lldap run &
              sleep 10s
              bin/lldap healthcheck
         env:
           LLDAP_database_url: mysql://lldapuser:lldappass@localhost/lldap
           LLDAP_ldap_port: 3891
           LLDAP_http_port: 17171


       - name: Run lldap with sqlite DB and healthcheck
         run: |
              bin/lldap run &
              sleep 10s
              bin/lldap healthcheck
         env:
           LLDAP_database_url: sqlite://users.db?mode=rwc
           LLDAP_ldap_port: 3892
           LLDAP_http_port: 17172

       - name: Check DB container logs
         run: |
              docker logs -n 20 mariadb
              docker logs -n 20 postgresql

  lldap-database-migration-test:
    needs: [build-ui,build-bin]
    name: LLDAP database migration test
    runs-on: ubuntu-latest
    services:
        postgresql:
           image: postgres:latest
           ports:
             - 5432:5432
           env:
             POSTGRES_USER: lldapuser
             POSTGRES_PASSWORD: lldappass
             POSTGRES_DB: lldap
<<<<<<< HEAD
           options: --name postgresql
=======
           options: >-
             --health-cmd pg_isready
             --health-interval 10s
             --health-timeout 5s
             --health-retries 5
             --name postgresql
>>>>>>> d18cf1ac

        mariadb:
          image: mariadb:latest
          ports:
            - 3306:3306
          env:
<<<<<<< HEAD
            MYSQL_USER: lldapuser
            MYSQL_PASSWORD: lldappass
            MYSQL_DATABASE: lldap
            MYSQL_ROOT_PASSWORD: rootpass
          options: --name mariadb
=======
            MARIADB_USER: lldapuser
            MARIADB_PASSWORD: lldappass
            MARIADB_DATABASE: lldap
            MARIADB_ALLOW_EMPTY_ROOT_PASSWORD: 1
          options: >-
            --name mariadb
            --health-cmd="mysqladmin ping" --health-interval=5s --health-timeout=2s --health-retries=3
>>>>>>> d18cf1ac

        mysql:
          image: mysql:latest
          ports:
            - 3307:3306
          env:
            MYSQL_USER: lldapuser
            MYSQL_PASSWORD: lldappass
            MYSQL_DATABASE: lldap
            MYSQL_ALLOW_EMPTY_PASSWORD: 1
          options: >-
            --name mysql
            --health-cmd="mysqladmin ping" --health-interval=5s --health-timeout=2s --health-retries=3


    steps:
       - name: Download LLDAP artifacts
         uses: actions/download-artifact@v3
         with:
           name: x86_64-unknown-linux-musl-lldap-bin
           path: bin/

       - name: Download LLDAP set password
         uses: actions/download-artifact@v3
         with:
           name: x86_64-unknown-linux-musl-lldap_set_password-bin
           path: bin/

       - name: Set executables to LLDAP and LLDAP set password
         run: |
              chmod +x bin/lldap
              chmod +x bin/lldap_set_password

       - name: Install sqlite3 and ldap-utils for exporting and searching dummy user
         run: sudo apt update && sudo apt install -y sqlite3 ldap-utils

       - name: Run lldap with sqlite DB and healthcheck
         run: |
              bin/lldap run &
              sleep 10s
              bin/lldap healthcheck
         env:
           LLDAP_database_url: sqlite://users.db?mode=rwc
           LLDAP_ldap_port: 3890
           LLDAP_http_port: 17170
           LLDAP_LDAP_USER_PASS: ldappass
           LLDAP_JWT_SECRET: somejwtsecret

       - name: Create dummy user
         run: |
              TOKEN=$(curl -X POST -H "Content-Type: application/json" -d '{"username": "admin", "password": "ldappass"}' http://localhost:17170/auth/simple/login | jq -r .token)
              echo "$TOKEN"
              curl 'http://localhost:17170/api/graphql' -H 'Content-Type: application/json' -H "Authorization: Bearer ${TOKEN//[$'\t\r\n ']}" --data-binary '{"query":"mutation{\n  createUser(user:\n    {\n      id: \"dummyuser\",\n      email: \"dummyuser@example.com\"\n    }\n  )\n  {\n    id\n    email\n  }\n}\n\n\n"}' --compressed
              bin/lldap_set_password --base-url http://localhost:17170 --admin-username admin --admin-password ldappass --token $TOKEN --username dummyuser --password dummypassword

       - name: Test Dummy User, This will be checked again after importing
         run: |
              ldapsearch -H ldap://localhost:3890 -LLL -D "uid=dummyuser,ou=people,dc=example,dc=com" -w 'dummypassword' -s "One" -b "ou=people,dc=example,dc=com"

       - name: Stop LLDAP sqlite
         run: pkill lldap

       - name: Export and Converting to Postgress
         run: |
              curl -L https://raw.githubusercontent.com/lldap/lldap/main/scripts/sqlite_dump_commands.sh -o helper.sh
              chmod +x ./helper.sh
              ./helper.sh | sqlite3 ./users.db > ./dump.sql
              sed -i -r -e "s/X'([[:xdigit:]]+'[^'])/'\\\x\\1/g" -e '1s/^/BEGIN;\n/' -e '$aCOMMIT;' ./dump.sql

       - name: Create schema on postgres
         run: |
              bin/lldap create_schema -d postgres://lldapuser:lldappass@localhost:5432/lldap

       - name: Copy converted db to postgress and import
         run: |
              docker ps -a
              docker cp ./dump.sql postgresql:/tmp/dump.sql
              docker exec postgresql bash -c "psql -U lldapuser -d lldap < /tmp/dump.sql"
              rm ./dump.sql

       - name: Export and Converting to mariadb
         run: |
              curl -L https://raw.githubusercontent.com/lldap/lldap/main/scripts/sqlite_dump_commands.sh -o helper.sh
              chmod +x ./helper.sh
              ./helper.sh | sqlite3 ./users.db > ./dump.sql
              cp ./dump.sql ./dump-no-sed.sql
              sed -i -r -e "s/([^']'[0-9]{4}-[0-9]{2}-[0-9]{2}T[0-9]{2}:[0-9]{2}:[0-9]{2}\.[0-9]{9})\+00:00'([^'])/\1'\2/g" \-e 's/^INSERT INTO "?([a-zA-Z0-9_]+)"?/INSERT INTO `\1`/' -e '1s/^/START TRANSACTION;\n/' -e '$aCOMMIT;' ./dump.sql
              sed  -i '1 i\SET FOREIGN_KEY_CHECKS = 0;' ./dump.sql

       - name: Create schema on mariadb
         run: bin/lldap create_schema -d mysql://lldapuser:lldappass@localhost:3306/lldap

       - name: Copy converted db to mariadb and import
         run: |
              docker ps -a
              docker cp ./dump.sql mariadb:/tmp/dump.sql
              docker exec mariadb bash -c "mariadb -ulldapuser -plldappass -f lldap < /tmp/dump.sql"
              rm ./dump.sql

       - name: Export and Converting to mysql
         run: |
              curl -L https://raw.githubusercontent.com/lldap/lldap/main/scripts/sqlite_dump_commands.sh -o helper.sh
              chmod +x ./helper.sh
              ./helper.sh | sqlite3 ./users.db > ./dump.sql
              sed -i -r -e 's/^INSERT INTO "?([a-zA-Z0-9_]+)"?/INSERT INTO `\1`/' -e '1s/^/START TRANSACTION;\n/' -e '$aCOMMIT;' ./dump.sql
              sed  -i '1 i\SET FOREIGN_KEY_CHECKS = 0;' ./dump.sql

       - name: Create schema on mysql
         run: bin/lldap create_schema -d mysql://lldapuser:lldappass@localhost:3307/lldap

       - name: Copy converted db to mysql and import
         run: |
              docker ps -a
              docker cp ./dump.sql mysql:/tmp/dump.sql
              docker exec mysql bash -c "mysql -ulldapuser -plldappass -f lldap < /tmp/dump.sql"
              rm ./dump.sql

       - name: Run lldap with postgres DB and healthcheck again
         run: |
              bin/lldap run &
              sleep 10s
              bin/lldap healthcheck
         env:
           LLDAP_database_url: postgres://lldapuser:lldappass@localhost:5432/lldap
           LLDAP_ldap_port: 3891
           LLDAP_http_port: 17171
           LLDAP_LDAP_USER_PASS: ldappass
           LLDAP_JWT_SECRET: somejwtsecret

       - name: Run lldap with mariaDB and healthcheck again
         run: |
              bin/lldap run &
              sleep 10s
              bin/lldap healthcheck
         env:
           LLDAP_database_url: mysql://lldapuser:lldappass@localhost:3306/lldap
           LLDAP_ldap_port: 3892
           LLDAP_http_port: 17172
           LLDAP_JWT_SECRET: somejwtsecret

       - name: Run lldap with mysql and healthcheck again
         run: |
              bin/lldap run &
              sleep 10s
              bin/lldap healthcheck
         env:
           LLDAP_database_url: mysql://lldapuser:lldappass@localhost:3307/lldap
           LLDAP_ldap_port: 3893
           LLDAP_http_port: 17173
           LLDAP_JWT_SECRET: somejwtsecret

       - name: Test Dummy User
         run: |
              ldapsearch -H ldap://localhost:3891 -LLL -D "uid=dummyuser,ou=people,dc=example,dc=com" -w 'dummypassword' -s "One" -b "ou=people,dc=example,dc=com"
              ldapsearch -H ldap://localhost:3892 -LLL -D "uid=dummyuser,ou=people,dc=example,dc=com" -w 'dummypassword' -s "One" -b "ou=people,dc=example,dc=com"
              ldapsearch -H ldap://localhost:3893 -LLL -D "uid=dummyuser,ou=people,dc=example,dc=com" -w 'dummypassword' -s "One" -b "ou=people,dc=example,dc=com"

  build-docker-image:
    needs: [build-ui, build-bin]
    name: Build Docker image
    runs-on: ubuntu-latest
    strategy:
      matrix:
        container: ["debian","alpine"]
        include:
          - container: alpine
            platforms: linux/amd64,linux/arm64
            tags: |
                  type=ref,event=pr
                  type=semver,pattern=v{{version}}
                  type=semver,pattern=v{{major}}
                  type=semver,pattern=v{{major}}.{{minor}}
                  type=semver,pattern=v{{version}},suffix=
                  type=semver,pattern=v{{major}},suffix=
                  type=semver,pattern=v{{major}}.{{minor}},suffix=
                  type=raw,value=latest,enable={{ is_default_branch }}
                  type=raw,value=stable,enable=${{ startsWith(github.ref, 'refs/tags/v') }}
                  type=raw,value=stable,enable=${{ startsWith(github.ref, 'refs/tags/v') }},suffix=
                  type=raw,value=latest,enable={{ is_default_branch }},suffix=
          - container: debian
            platforms: linux/amd64,linux/arm64,linux/arm/v7
            tags: |
                  type=ref,event=pr
                  type=semver,pattern=v{{version}}
                  type=semver,pattern=v{{major}}
                  type=semver,pattern=v{{major}}.{{minor}}
                  type=raw,value=latest,enable={{ is_default_branch }}
                  type=raw,value=stable,enable=${{ startsWith(github.ref, 'refs/tags/v') }}

    permissions:
      contents: read
      packages: write
    steps:
      - name: Checkout repository
        uses: actions/checkout@v3.5.0
      - name: Download all artifacts
        uses: actions/download-artifact@v3
        with:
          path: bin

      - name: Download llap ui artifacts
        uses: actions/download-artifact@v3
        with:
          name: ui
          path: web

      - name: Setup QEMU
        uses: docker/setup-qemu-action@v2
      - uses: docker/setup-buildx-action@v2

      - name: Docker ${{ matrix.container }} meta
        id: meta
        uses: docker/metadata-action@v4
        with:
          # list of Docker images to use as base name for tags
          images: |
            nitnelave/lldap
            lldap/lldap
            ghcr.io/lldap/lldap
          # Wanted Docker tags
          # vX-alpine
          # vX.Y-alpine
          # vX.Y.Z-alpine
          # latest
          # latest-alpine
          # stable
          # stable-alpine
          #################
          # vX-debian
          # vX.Y-debian
          # vX.Y.Z-debian
          # latest-debian
          # stable-debian
          #################
          # Check matrix for tag list definition
          flavor: |
            latest=false
            suffix=-${{ matrix.container }}
          tags: ${{ matrix.tags }}

      # Docker login to nitnelave/lldap and lldap/lldap
      - name: Login to Nitnelave/LLDAP Docker Hub
        if: github.event_name != 'pull_request'
        uses: docker/login-action@v2
        with:
          username: ${{ secrets.DOCKERHUB_USERNAME }}
          password: ${{ secrets.DOCKERHUB_TOKEN }}

      - name: Login to GitHub Container Registry
        if: github.event_name != 'pull_request'
        uses: docker/login-action@v2
        with:
          registry: ghcr.io
          username: nitnelave
          password: ${{ secrets.GITHUB_TOKEN }}


########################################
####       docker image build       ####
########################################
      - name: Build ${{ matrix.container }} Docker Image
        uses: docker/build-push-action@v4
        with:
          context: .
          push: ${{ github.event_name != 'pull_request' }}
          platforms: ${{ matrix.platforms  }}
          file: ./.github/workflows/Dockerfile.ci.${{ matrix.container  }}
          tags: |
                ${{ steps.meta.outputs.tags }}
          labels: ${{ steps.meta.outputs.labels }}
          cache-from: type=gha,mode=max
          cache-to: type=gha,mode=max

      - name: Update repo description
        if: github.event_name != 'pull_request'
        uses: peter-evans/dockerhub-description@v3
        with:
          username: ${{ secrets.DOCKERHUB_USERNAME }}
          password: ${{ secrets.DOCKERHUB_PASSWORD }}
          repository: nitnelave/lldap

      - name: Update lldap repo description
        if: github.event_name != 'pull_request'
        uses: peter-evans/dockerhub-description@v3
        with:
          username: ${{ secrets.DOCKERHUB_USERNAME }}
          password: ${{ secrets.DOCKERHUB_PASSWORD }}
          repository: lldap/lldap

###############################################################
### Download artifacts, clean up ui, upload to release page ###
###############################################################
  create-release-artifacts:
     needs: [build-ui, build-bin]
     name: Create release artifacts
     if: github.event_name == 'release'
     runs-on: ubuntu-latest
     permissions:
       contents: write
     steps:
      - name: Download all artifacts
        uses: actions/download-artifact@v3
        with:
          path: bin/
      - name: Check file
        run: ls -alR bin/
      - name: Fixing Filename
        run: |
             mv bin/aarch64-unknown-linux-musl-lldap-bin/lldap bin/aarch64-lldap
             mv bin/x86_64-unknown-linux-musl-lldap-bin/lldap bin/amd64-lldap
             mv bin/armv7-unknown-linux-gnueabihf-lldap-bin/lldap bin/armhf-lldap
             mv bin/aarch64-unknown-linux-musl-migration-tool-bin/migration-tool bin/aarch64-migration-tool
             mv bin/x86_64-unknown-linux-musl-migration-tool-bin/migration-tool bin/amd64-migration-tool
             mv bin/armv7-unknown-linux-gnueabihf-migration-tool-bin/migration-tool bin/armhf-migration-tool
             mv bin/aarch64-unknown-linux-musl-lldap_set_password-bin/lldap_set_password bin/aarch64-lldap_set_password
             mv bin/x86_64-unknown-linux-musl-lldap_set_password-bin/lldap_set_password bin/amd64-lldap_set_password
             mv bin/armv7-unknown-linux-gnueabihf-lldap_set_password-bin/lldap_set_password bin/armhf-lldap_set_password
             chmod +x bin/*-lldap
             chmod +x bin/*-migration-tool
             chmod +x bin/*-lldap_set_password

      - name: Download llap ui artifacts
        uses: actions/download-artifact@v3
        with:
          name: ui
          path: web
      - name: UI (web) artifacts cleanup
        run: mkdir app && mv web/index.html app/index.html && mv web/static app/static && mv web/pkg app/pkg
      - name: Fetch web components
        run: |
             sudo apt update
             sudo apt install wget
             for file in $(cat app/static/libraries.txt); do wget -P app/static "$file"; done
             for file in $(cat app/static/fonts/fonts.txt); do wget -P app/static/fonts "$file"; done
             chmod a+r -R .

      - name: Setup LLDAP dir for packing
        run: |
             mkdir aarch64-lldap
             mkdir amd64-lldap
             mkdir armhf-lldap
             mv bin/aarch64-lldap aarch64-lldap/lldap
             mv bin/amd64-lldap amd64-lldap/lldap
             mv bin/armhf-lldap armhf-lldap/lldap
             mv bin/aarch64-migration-tool aarch64-lldap/migration-tool
             mv bin/amd64-migration-tool amd64-lldap/migration-tool
             mv bin/armhf-migration-tool armhf-lldap/migration-tool
             mv bin/aarch64-lldap_set_password aarch64-lldap/lldap_set_password
             mv bin/amd64-lldap_set_password amd64-lldap/lldap_set_password
             mv bin/armhf-lldap_set_password armhf-lldap/lldap_set_password
             cp -r app aarch64-lldap/
             cp -r app amd64-lldap/
             cp -r app armhf-lldap/
             ls -alR aarch64-lldap/
             ls -alR amd64-lldap/
             ls -alR armhf-lldap/

      - name: Packing LLDAP and Web UI
        run: |
             tar -czvf aarch64-lldap.tar.gz aarch64-lldap/
             tar -czvf amd64-lldap.tar.gz amd64-lldap/
             tar -czvf armhf-lldap.tar.gz armhf-lldap/


      - name: Upload compressed release
        uses: ncipollo/release-action@v1
        id: create_release
        with:
          allowUpdates: true
          artifacts:  aarch64-lldap.tar.gz,
                      amd64-lldap.tar.gz,
                      armhf-lldap.tar.gz
        env:
         GITHUB_TOKEN: ${{ github.token }}<|MERGE_RESOLUTION|>--- conflicted
+++ resolved
@@ -263,29 +263,18 @@
              POSTGRES_USER: lldapuser
              POSTGRES_PASSWORD: lldappass
              POSTGRES_DB: lldap
-<<<<<<< HEAD
-           options: --name postgresql
-=======
            options: >-
              --health-cmd pg_isready
              --health-interval 10s
              --health-timeout 5s
              --health-retries 5
              --name postgresql
->>>>>>> d18cf1ac
-
+             
         mariadb:
           image: mariadb:latest
           ports:
             - 3306:3306
           env:
-<<<<<<< HEAD
-            MYSQL_USER: lldapuser
-            MYSQL_PASSWORD: lldappass
-            MYSQL_DATABASE: lldap
-            MYSQL_ROOT_PASSWORD: rootpass
-          options: --name mariadb
-=======
             MARIADB_USER: lldapuser
             MARIADB_PASSWORD: lldappass
             MARIADB_DATABASE: lldap
@@ -293,7 +282,7 @@
           options: >-
             --name mariadb
             --health-cmd="mysqladmin ping" --health-interval=5s --health-timeout=2s --health-retries=3
->>>>>>> d18cf1ac
+
 
         mysql:
           image: mysql:latest
