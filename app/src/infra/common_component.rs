--- conflicted
+++ resolved
@@ -102,11 +102,7 @@
     }
 
     /// Call `method` from the backend with the given `request`, and pass the `callback` for the
-<<<<<<< HEAD
-    /// result. Returns whether _starting the call_ failed.
-=======
     /// result.
->>>>>>> b2cfc0ed
     pub fn call_backend<Fut, Cb, Resp>(&mut self, ctx: &Context<C>, fut: Fut, callback: Cb)
     where
         Fut: Future<Output = Resp> + 'static,
@@ -138,38 +134,10 @@
         QueryType: GraphQLQuery + 'static,
         EnumCallback: Fn(Result<QueryType::ResponseData>) -> <C as Component>::Message + 'static,
     {
-<<<<<<< HEAD
-        {
-            let mut running = self.is_task_running.lock().unwrap();
-            assert!(!*running);
-            *running = true;
-        }
-        let is_task_running = self.is_task_running.clone();
-        ctx.link().send_future(async move {
-            let res = HostService::graphql_query::<QueryType>(variables, error_message).await;
-            *is_task_running.lock().unwrap() = false;
-            enum_callback(res)
-        });
-    }
-
-    /*
-    pub(crate) fn read_file<Cb>(&mut self, file: web_sys::File, callback: Cb) -> Result<()>
-    where
-        Cb: FnOnce(FileData) -> <C as Component>::Message + 'static,
-    {
-        self.task = AnyTask::ReaderTask(ReaderService::read_file(
-            file,
-            self.link.callback_once(callback),
-        )?);
-        Ok(())
-    }
-    */
-=======
         self.call_backend(
             ctx,
             HostService::graphql_query::<QueryType>(variables, error_message),
             enum_callback,
         );
     }
->>>>>>> b2cfc0ed
 }