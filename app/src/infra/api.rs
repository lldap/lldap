use super::cookies::set_cookie;
use anyhow::{anyhow, Context, Result};
use gloo_net::http::{Method, Request};
use graphql_client::GraphQLQuery;
use lldap_auth::{login, registration, JWTClaims};

use serde::{de::DeserializeOwned, Serialize};
use web_sys::RequestCredentials;

#[derive(Default)]
pub struct HostService {}

fn get_claims_from_jwt(jwt: &str) -> Result<JWTClaims> {
    use jwt::*;
    let token = Token::<header::Header, JWTClaims, token::Unverified>::parse_unverified(jwt)?;
    Ok(token.claims().clone())
}

const NO_BODY: Option<()> = None;
<<<<<<< HEAD

async fn call_server(
    url: &str,
    body: Option<impl Serialize>,
    error_message: &'static str,
) -> Result<String> {
    let mut request = Request::new(url)
        .header("Content-Type", "application/json")
        .credentials(RequestCredentials::SameOrigin);
    if let Some(b) = body {
        request = request
            .body(serde_json::to_string(&b)?)
            .method(Method::POST);
    }
    let response = request.send().await?;
    if response.ok() {
        Ok(response.text().await?)
    } else {
        Err(anyhow!(
            "{}[{} {}]: {}",
            error_message,
            response.status(),
            response.status_text(),
            response.text().await?
        ))
    }
}

async fn call_server_json_with_error_message<CallbackResult, Body: Serialize>(
    url: &str,
    request: Option<Body>,
    error_message: &'static str,
) -> Result<CallbackResult>
where
    CallbackResult: DeserializeOwned + 'static,
{
    let data = call_server(url, request, error_message).await?;
    serde_json::from_str(&data).context("Could not parse response")
}

async fn call_server_empty_response_with_error_message<Body: Serialize>(
    url: &str,
    request: Option<Body>,
    error_message: &'static str,
) -> Result<()> {
    call_server(url, request, error_message).await.map(|_| ())
=======

async fn call_server(
    url: &str,
    body: Option<impl Serialize>,
    error_message: &'static str,
) -> Result<String> {
    let mut request = Request::new(url)
        .header("Content-Type", "application/json")
        .credentials(RequestCredentials::SameOrigin);
    if let Some(b) = body {
        request = request
            .body(serde_json::to_string(&b)?)
            .method(Method::POST);
    }
    let response = request.send().await?;
    if response.ok() {
        Ok(response.text().await?)
    } else {
        Err(anyhow!(
            "{}[{} {}]: {}",
            error_message,
            response.status(),
            response.status_text(),
            response.text().await?
        ))
    }
}

async fn call_server_json_with_error_message<CallbackResult, Body: Serialize>(
    url: &str,
    request: Option<Body>,
    error_message: &'static str,
) -> Result<CallbackResult>
where
    CallbackResult: DeserializeOwned + 'static,
{
    let data = call_server(url, request, error_message).await?;
    serde_json::from_str(&data).context("Could not parse response")
}

async fn call_server_empty_response_with_error_message<Body: Serialize>(
    url: &str,
    request: Option<Body>,
    error_message: &'static str,
) -> Result<()> {
    call_server(url, request, error_message).await.map(|_| ())
}

fn set_cookies_from_jwt(response: login::ServerLoginResponse) -> Result<(String, bool)> {
    let jwt_claims = get_claims_from_jwt(response.token.as_str()).context("Could not parse JWT")?;
    let is_admin = jwt_claims.groups.contains("lldap_admin");
    set_cookie("user_id", &jwt_claims.user, &jwt_claims.exp)
        .map(|_| set_cookie("is_admin", &is_admin.to_string(), &jwt_claims.exp))
        .map(|_| (jwt_claims.user.clone(), is_admin))
        .context("Error setting cookie")
>>>>>>> b2cfc0ed
}

impl HostService {
    pub async fn graphql_query<QueryType>(
        variables: QueryType::Variables,
        error_message: &'static str,
    ) -> Result<QueryType::ResponseData>
    where
        QueryType: GraphQLQuery + 'static,
    {
        let unwrap_graphql_response = |graphql_client::Response { data, errors }| {
            data.ok_or_else(|| {
                anyhow!(
                    "Errors: [{}]",
                    errors
                        .unwrap_or_default()
                        .iter()
                        .map(ToString::to_string)
                        .collect::<Vec<_>>()
                        .join(", ")
                )
            })
        };
        let request_body = QueryType::build_query(variables);
<<<<<<< HEAD
        let response = call_server("/api/graphql", Some(request_body), error_message).await?;
        serde_json::from_str(&response)
            .context("Could not parse response")
            .and_then(unwrap_graphql_response)
=======
        call_server_json_with_error_message::<graphql_client::Response<_>, _>(
            "/api/graphql",
            Some(request_body),
            error_message,
        )
        .await
        .and_then(unwrap_graphql_response)
>>>>>>> b2cfc0ed
    }

    pub async fn login_start(
        request: login::ClientLoginStartRequest,
    ) -> Result<Box<login::ServerLoginStartResponse>> {
        call_server_json_with_error_message(
            "/auth/opaque/login/start",
            Some(request),
            "Could not start authentication: ",
        )
        .await
    }

    pub async fn login_finish(request: login::ClientLoginFinishRequest) -> Result<(String, bool)> {
<<<<<<< HEAD
        let set_cookies = |jwt_claims: JWTClaims| {
            let is_admin = jwt_claims.groups.contains("lldap_admin");
            set_cookie("user_id", &jwt_claims.user, &jwt_claims.exp)
                .map(|_| set_cookie("is_admin", &is_admin.to_string(), &jwt_claims.exp))
                .map(|_| (jwt_claims.user.clone(), is_admin))
                .context("Error clearing cookie")
        };
        let response = call_server(
=======
        call_server_json_with_error_message::<login::ServerLoginResponse, _>(
>>>>>>> b2cfc0ed
            "/auth/opaque/login/finish",
            Some(request),
            "Could not finish authentication",
        )
<<<<<<< HEAD
        .await?;
        serde_json::from_str::<login::ServerLoginResponse>(&response)
            .context("Could not parse response")
            .and_then(|r| {
                get_claims_from_jwt(r.token.as_str())
                    .context("Could not parse response")
                    .and_then(set_cookies)
            })
=======
        .await
        .and_then(set_cookies_from_jwt)
>>>>>>> b2cfc0ed
    }

    pub async fn register_start(
        request: registration::ClientRegistrationStartRequest,
    ) -> Result<Box<registration::ServerRegistrationStartResponse>> {
        call_server_json_with_error_message(
            "/auth/opaque/register/start",
            Some(request),
            "Could not start registration: ",
        )
        .await
    }

    pub async fn register_finish(
        request: registration::ClientRegistrationFinishRequest,
    ) -> Result<()> {
        call_server_empty_response_with_error_message(
            "/auth/opaque/register/finish",
            Some(request),
            "Could not finish registration",
        )
        .await
    }

    pub async fn refresh() -> Result<(String, bool)> {
<<<<<<< HEAD
        let set_cookies = |jwt_claims: JWTClaims| {
            let is_admin = jwt_claims.groups.contains("lldap_admin");
            set_cookie("user_id", &jwt_claims.user, &jwt_claims.exp)
                .map(|_| set_cookie("is_admin", &is_admin.to_string(), &jwt_claims.exp))
                .map(|_| (jwt_claims.user.clone(), is_admin))
                .context("Error clearing cookie")
        };
        let response =
            call_server("/auth/refresh", NO_BODY, "Could not start authentication: ").await?;
        serde_json::from_str::<login::ServerLoginResponse>(&response)
            .context("Could not parse response")
            .and_then(|r| {
                get_claims_from_jwt(r.token.as_str())
                    .context("Could not parse response")
                    .and_then(set_cookies)
            })
=======
        call_server_json_with_error_message::<login::ServerLoginResponse, _>(
            "/auth/refresh",
            NO_BODY,
            "Could not start authentication: ",
        )
        .await
        .and_then(set_cookies_from_jwt)
>>>>>>> b2cfc0ed
    }

    // The `_request` parameter is to make it the same shape as the other functions.
    pub async fn logout() -> Result<()> {
        call_server_empty_response_with_error_message("/auth/logout", NO_BODY, "Could not logout")
            .await
    }

    pub async fn reset_password_step1(username: String) -> Result<()> {
        call_server_empty_response_with_error_message(
            &format!("/auth/reset/step1/{}", url_escape::encode_query(&username)),
            NO_BODY,
            "Could not initiate password reset",
        )
        .await
    }

    pub async fn reset_password_step2(
        token: String,
    ) -> Result<lldap_auth::password_reset::ServerPasswordResetResponse> {
        call_server_json_with_error_message(
            &format!("/auth/reset/step2/{}", token),
            NO_BODY,
            "Could not validate token",
        )
        .await
    }

    pub async fn probe_password_reset() -> Result<bool> {
        Ok(
            gloo_net::http::Request::get("/auth/reset/step1/lldap_unlikely_very_long_user_name")
                .header("Content-Type", "application/json")
                .send()
                .await?
                .status()
                != http::StatusCode::NOT_FOUND,
        )
    }
}<|MERGE_RESOLUTION|>--- conflicted
+++ resolved
@@ -17,54 +17,6 @@
 }
 
 const NO_BODY: Option<()> = None;
-<<<<<<< HEAD
-
-async fn call_server(
-    url: &str,
-    body: Option<impl Serialize>,
-    error_message: &'static str,
-) -> Result<String> {
-    let mut request = Request::new(url)
-        .header("Content-Type", "application/json")
-        .credentials(RequestCredentials::SameOrigin);
-    if let Some(b) = body {
-        request = request
-            .body(serde_json::to_string(&b)?)
-            .method(Method::POST);
-    }
-    let response = request.send().await?;
-    if response.ok() {
-        Ok(response.text().await?)
-    } else {
-        Err(anyhow!(
-            "{}[{} {}]: {}",
-            error_message,
-            response.status(),
-            response.status_text(),
-            response.text().await?
-        ))
-    }
-}
-
-async fn call_server_json_with_error_message<CallbackResult, Body: Serialize>(
-    url: &str,
-    request: Option<Body>,
-    error_message: &'static str,
-) -> Result<CallbackResult>
-where
-    CallbackResult: DeserializeOwned + 'static,
-{
-    let data = call_server(url, request, error_message).await?;
-    serde_json::from_str(&data).context("Could not parse response")
-}
-
-async fn call_server_empty_response_with_error_message<Body: Serialize>(
-    url: &str,
-    request: Option<Body>,
-    error_message: &'static str,
-) -> Result<()> {
-    call_server(url, request, error_message).await.map(|_| ())
-=======
 
 async fn call_server(
     url: &str,
@@ -120,7 +72,6 @@
         .map(|_| set_cookie("is_admin", &is_admin.to_string(), &jwt_claims.exp))
         .map(|_| (jwt_claims.user.clone(), is_admin))
         .context("Error setting cookie")
->>>>>>> b2cfc0ed
 }
 
 impl HostService {
@@ -145,12 +96,6 @@
             })
         };
         let request_body = QueryType::build_query(variables);
-<<<<<<< HEAD
-        let response = call_server("/api/graphql", Some(request_body), error_message).await?;
-        serde_json::from_str(&response)
-            .context("Could not parse response")
-            .and_then(unwrap_graphql_response)
-=======
         call_server_json_with_error_message::<graphql_client::Response<_>, _>(
             "/api/graphql",
             Some(request_body),
@@ -158,7 +103,6 @@
         )
         .await
         .and_then(unwrap_graphql_response)
->>>>>>> b2cfc0ed
     }
 
     pub async fn login_start(
@@ -173,35 +117,13 @@
     }
 
     pub async fn login_finish(request: login::ClientLoginFinishRequest) -> Result<(String, bool)> {
-<<<<<<< HEAD
-        let set_cookies = |jwt_claims: JWTClaims| {
-            let is_admin = jwt_claims.groups.contains("lldap_admin");
-            set_cookie("user_id", &jwt_claims.user, &jwt_claims.exp)
-                .map(|_| set_cookie("is_admin", &is_admin.to_string(), &jwt_claims.exp))
-                .map(|_| (jwt_claims.user.clone(), is_admin))
-                .context("Error clearing cookie")
-        };
-        let response = call_server(
-=======
         call_server_json_with_error_message::<login::ServerLoginResponse, _>(
->>>>>>> b2cfc0ed
             "/auth/opaque/login/finish",
             Some(request),
             "Could not finish authentication",
         )
-<<<<<<< HEAD
-        .await?;
-        serde_json::from_str::<login::ServerLoginResponse>(&response)
-            .context("Could not parse response")
-            .and_then(|r| {
-                get_claims_from_jwt(r.token.as_str())
-                    .context("Could not parse response")
-                    .and_then(set_cookies)
-            })
-=======
         .await
         .and_then(set_cookies_from_jwt)
->>>>>>> b2cfc0ed
     }
 
     pub async fn register_start(
@@ -227,24 +149,6 @@
     }
 
     pub async fn refresh() -> Result<(String, bool)> {
-<<<<<<< HEAD
-        let set_cookies = |jwt_claims: JWTClaims| {
-            let is_admin = jwt_claims.groups.contains("lldap_admin");
-            set_cookie("user_id", &jwt_claims.user, &jwt_claims.exp)
-                .map(|_| set_cookie("is_admin", &is_admin.to_string(), &jwt_claims.exp))
-                .map(|_| (jwt_claims.user.clone(), is_admin))
-                .context("Error clearing cookie")
-        };
-        let response =
-            call_server("/auth/refresh", NO_BODY, "Could not start authentication: ").await?;
-        serde_json::from_str::<login::ServerLoginResponse>(&response)
-            .context("Could not parse response")
-            .and_then(|r| {
-                get_claims_from_jwt(r.token.as_str())
-                    .context("Could not parse response")
-                    .and_then(set_cookies)
-            })
-=======
         call_server_json_with_error_message::<login::ServerLoginResponse, _>(
             "/auth/refresh",
             NO_BODY,
@@ -252,7 +156,6 @@
         )
         .await
         .and_then(set_cookies_from_jwt)
->>>>>>> b2cfc0ed
     }
 
     // The `_request` parameter is to make it the same shape as the other functions.
