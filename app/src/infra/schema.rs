--- conflicted
+++ resolved
@@ -8,12 +8,8 @@
     String,
     Integer,
     DateTime,
-<<<<<<< HEAD
-    Jpeg,
     Boolean,
-=======
     JpegPhoto,
->>>>>>> fa196a9f
 }
 
 impl Display for AttributeType {
@@ -22,55 +18,6 @@
     }
 }
 
-<<<<<<< HEAD
-impl FromStr for AttributeType {
-    type Err = ();
-    fn from_str(value: &str) -> Result<Self, Self::Err> {
-        match value {
-            "String" => Ok(AttributeType::String),
-            "Integer" => Ok(AttributeType::Integer),
-            "DateTime" => Ok(AttributeType::DateTime),
-            "Jpeg" => Ok(AttributeType::Jpeg),
-            "Boolean" => Ok(AttributeType::Boolean),
-            _ => Err(()),
-        }
-    }
-}
-
-// Macro to generate traits for converting between AttributeType and the
-// graphql generated equivalents.
-#[macro_export]
-macro_rules! convert_attribute_type {
-    ($source_type:ty) => {
-        impl From<$source_type> for $crate::infra::schema::AttributeType {
-            fn from(value: $source_type) -> Self {
-                match value {
-                    <$source_type>::STRING => $crate::infra::schema::AttributeType::String,
-                    <$source_type>::INTEGER => $crate::infra::schema::AttributeType::Integer,
-                    <$source_type>::DATE_TIME => $crate::infra::schema::AttributeType::DateTime,
-                    <$source_type>::JPEG_PHOTO => $crate::infra::schema::AttributeType::Jpeg,
-                    <$source_type>::BOOLEAN => $crate::infra::schema::AttributeType::Boolean,
-                    _ => panic!("Unknown attribute type"),
-                }
-            }
-        }
-
-        impl From<$crate::infra::schema::AttributeType> for $source_type {
-            fn from(value: $crate::infra::schema::AttributeType) -> Self {
-                match value {
-                    $crate::infra::schema::AttributeType::String => <$source_type>::STRING,
-                    $crate::infra::schema::AttributeType::Integer => <$source_type>::INTEGER,
-                    $crate::infra::schema::AttributeType::DateTime => <$source_type>::DATE_TIME,
-                    $crate::infra::schema::AttributeType::Jpeg => <$source_type>::JPEG_PHOTO,
-                    $crate::infra::schema::AttributeType::Boolean => <$source_type>::BOOLEAN,
-                }
-            }
-        }
-    };
-}
-
-=======
->>>>>>> fa196a9f
 pub fn validate_attribute_type(attribute_type: &str) -> Result<(), ValidationError> {
     serde_json::from_str::<AttributeType>(attribute_type)
         .map_err(|_| ValidationError::new("Invalid attribute type"))?;
