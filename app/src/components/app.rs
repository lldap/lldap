use crate::{
    components::{
        change_password::ChangePasswordForm,
        create_group::CreateGroupForm,
        create_user::CreateUserForm,
        group_details::GroupDetails,
        group_table::GroupTable,
        login::LoginForm,
        logout::LogoutButton,
        reset_password_step1::ResetPasswordStep1Form,
        reset_password_step2::ResetPasswordStep2Form,
        router::{AppRoute, Link, Redirect},
        user_details::UserDetails,
        user_table::UserTable,
    },
    infra::{api::HostService, cookies::get_cookie},
};

use gloo_console::error;
<<<<<<< HEAD
use wasm_bindgen::prelude::*;
=======
>>>>>>> b2cfc0ed
use yew::{
    function_component,
    html::Scope,
    prelude::{html, Component, Html},
    Context,
};
use yew_router::{
    prelude::{History, Location},
    scope_ext::RouterScopeExt,
    BrowserRouter, Switch,
};

<<<<<<< HEAD
#[wasm_bindgen]
extern "C" {
    #[wasm_bindgen(js_namespace = darkmode)]
    fn toggleDarkMode(doSave: bool);

    #[wasm_bindgen]
    fn inDarkMode() -> bool;
}

#[function_component(DarkModeToggle)]
pub fn dark_mode_toggle() -> Html {
    html! {
      <div class="form-check form-switch">
        <input class="form-check-input" onclick={|_| toggleDarkMode(true)} type="checkbox" id="darkModeToggle" checked={inDarkMode()}/>
        <label class="form-check-label" for="darkModeToggle">{"Dark mode"}</label>
      </div>
    }
}

=======
>>>>>>> b2cfc0ed
#[function_component(AppContainer)]
pub fn app_container() -> Html {
    html! {
        <BrowserRouter>
            <App />
        </BrowserRouter>
    }
}

pub struct App {
    user_info: Option<(String, bool)>,
    redirect_to: Option<AppRoute>,
    password_reset_enabled: Option<bool>,
}

pub enum Msg {
    Login((String, bool)),
    Logout,
    PasswordResetProbeFinished(anyhow::Result<bool>),
}

impl Component for App {
    type Message = Msg;
    type Properties = ();

    fn create(ctx: &Context<Self>) -> Self {
        let app = Self {
            user_info: get_cookie("user_id")
                .unwrap_or_else(|e| {
                    error!(&e.to_string());
                    None
                })
                .and_then(|u| {
                    get_cookie("is_admin")
                        .map(|so| so.map(|s| (u, s == "true")))
                        .unwrap_or_else(|e| {
                            error!(&e.to_string());
                            None
                        })
                }),
            redirect_to: Self::get_redirect_route(ctx),
            password_reset_enabled: None,
        };
<<<<<<< HEAD
        let link = ctx.link().clone();
        wasm_bindgen_futures::spawn_local(async move {
            let result = HostService::probe_password_reset().await;
            link.send_message(Msg::PasswordResetProbeFinished(result));
=======
        ctx.link().send_future(async move {
            Msg::PasswordResetProbeFinished(HostService::probe_password_reset().await)
>>>>>>> b2cfc0ed
        });
        app.apply_initial_redirections(ctx);
        app
    }

    fn update(&mut self, ctx: &Context<Self>, msg: Self::Message) -> bool {
        let history = ctx.link().history().unwrap();
        match msg {
            Msg::Login((user_name, is_admin)) => {
                self.user_info = Some((user_name.clone(), is_admin));
                history.push(self.redirect_to.take().unwrap_or_else(|| {
                    if is_admin {
                        AppRoute::ListUsers
                    } else {
                        AppRoute::UserDetails {
                            user_id: user_name.clone(),
                        }
                    }
                }));
            }
            Msg::Logout => {
                self.user_info = None;
                self.redirect_to = None;
                history.push(AppRoute::Login);
            }
            Msg::PasswordResetProbeFinished(Ok(enabled)) => {
                self.password_reset_enabled = Some(enabled);
            }
            Msg::PasswordResetProbeFinished(Err(err)) => {
                self.password_reset_enabled = Some(false);
                error!(&format!(
                    "Could not probe for password reset support: {err:#}"
                ));
            }
        }
        true
    }

    fn view(&self, ctx: &Context<Self>) -> Html {
        let link = ctx.link().clone();
        let is_admin = self.is_admin();
        let password_reset_enabled = self.password_reset_enabled;
        html! {
          <div>
            {self.view_banner(ctx)}
            <div class="container py-3 bg-kug">
              <div class="row justify-content-center" style="padding-bottom: 80px;">
                <main class="py-3" style="max-width: 1000px">
                  <Switch<AppRoute>
                    render={Switch::render(move |routes| Self::dispatch_route(routes, &link, is_admin, password_reset_enabled))}
                  />
                </main>
              </div>
              {self.view_footer()}
            </div>
          </div>
        }
    }
}

impl App {
<<<<<<< HEAD
    fn get_redirect_route(ctx: &Context<Self>) -> Option<AppRoute> {
        let history = ctx.link().history().unwrap();
        let route = history.location().route::<AppRoute>();
        route.and_then(|route| match route {
            AppRoute::Index
            | AppRoute::Login
            | AppRoute::StartResetPassword
            | AppRoute::FinishResetPassword { token: _ } => None,
            _ => Some(route),
=======
    // Get the page to land on after logging in, defaulting to the index.
    fn get_redirect_route(ctx: &Context<Self>) -> Option<AppRoute> {
        let route = ctx.link().history().unwrap().location().route::<AppRoute>();
        route.filter(|route| {
            !matches!(
                route,
                AppRoute::Index
                    | AppRoute::Login
                    | AppRoute::StartResetPassword
                    | AppRoute::FinishResetPassword { token: _ }
            )
>>>>>>> b2cfc0ed
        })
    }

    fn apply_initial_redirections(&self, ctx: &Context<Self>) {
        let history = ctx.link().history().unwrap();
        let route = history.location().route::<AppRoute>();
<<<<<<< HEAD
        let redirection = if let Some(route) = route {
            if matches!(
                route,
                AppRoute::StartResetPassword | AppRoute::FinishResetPassword { token: _ }
            ) && self.password_reset_enabled == Some(false)
            {
                Some(AppRoute::Login)
            } else {
                match &self.user_info {
                    None => Some(AppRoute::Login),
                    Some((user_name, is_admin)) => match &self.redirect_to {
                        Some(url) => Some(url.clone()),
                        None => {
                            if *is_admin {
                                Some(AppRoute::ListUsers)
                            } else {
                                Some(AppRoute::UserDetails {
                                    user_id: user_name.clone(),
                                })
                            }
                        }
                    },
                }
            }
        } else {
            Some(AppRoute::Login)
=======
        let redirection = match (route, &self.user_info, &self.redirect_to) {
            (
                Some(AppRoute::StartResetPassword | AppRoute::FinishResetPassword { token: _ }),
                _,
                _,
            ) if self.password_reset_enabled == Some(false) => Some(AppRoute::Login),
            (None, _, _) | (_, None, _) => Some(AppRoute::Login),
            // User is logged in, a URL was given, don't redirect.
            (_, Some(_), Some(_)) => None,
            (_, Some((user_name, is_admin)), None) => {
                if *is_admin {
                    Some(AppRoute::ListUsers)
                } else {
                    Some(AppRoute::UserDetails {
                        user_id: user_name.clone(),
                    })
                }
            }
>>>>>>> b2cfc0ed
        };
        if let Some(redirect_to) = redirection {
            history.push(redirect_to);
        }
    }

    fn dispatch_route(
        switch: &AppRoute,
        link: &Scope<Self>,
        is_admin: bool,
        password_reset_enabled: Option<bool>,
    ) -> Html {
        match switch {
            AppRoute::Login => html! {
                <LoginForm on_logged_in={link.callback(Msg::Login)} password_reset_enabled={password_reset_enabled.unwrap_or(false)}/>
            },
            AppRoute::CreateUser => html! {
                <CreateUserForm/>
            },
            AppRoute::Index | AppRoute::ListUsers => html! {
                <div>
                  <UserTable />
                  <Link classes="btn btn-primary" to={AppRoute::CreateUser}>
                    <i class="bi-person-plus me-2"></i>
                    {"Create a user"}
                  </Link>
                </div>
            },
            AppRoute::CreateGroup => html! {
                <CreateGroupForm/>
            },
            AppRoute::ListGroups => html! {
                <div>
                  <GroupTable />
                  <Link classes="btn btn-primary" to={AppRoute::CreateGroup}>
                    <i class="bi-plus-circle me-2"></i>
                    {"Create a group"}
                  </Link>
                </div>
            },
            AppRoute::GroupDetails { group_id } => html! {
                <GroupDetails group_id={*group_id} />
            },
            AppRoute::UserDetails { user_id } => html! {
                <UserDetails username={user_id.clone()} is_admin={is_admin} />
            },
            AppRoute::ChangePassword { user_id } => html! {
                <ChangePasswordForm username={user_id.clone()} is_admin={is_admin} />
            },
            AppRoute::StartResetPassword => match password_reset_enabled {
                Some(true) => html! { <ResetPasswordStep1Form /> },
                Some(false) => {
                    html! { <Redirect to={AppRoute::Login}/> }
                }

                None => html! {},
            },
            AppRoute::FinishResetPassword { token } => match password_reset_enabled {
                Some(true) => html! { <ResetPasswordStep2Form token={token.clone()} /> },
                Some(false) => {
                    html! { <Redirect to={AppRoute::Login}/> }
                }
                None => html! {},
            },
        }
    }

    fn view_banner(&self, ctx: &Context<Self>) -> Html {
<<<<<<< HEAD
        let link = ctx.link();
=======
>>>>>>> b2cfc0ed
        html! {
          <header class="p-2 mb-3 border-bottom">
            <div class="container">
              <div class="d-flex flex-wrap align-items-center justify-content-center justify-content-lg-start">
                <a href="/" class="d-flex align-items-center mt-2 mb-lg-0 me-md-5 text-body text-decoration-none">
                  <h2>{"LLDAP"}</h2>
                </a>

                <ul class="nav col-12 col-lg-auto me-lg-auto mb-2 justify-content-center mb-md-0">
                  {if self.is_admin() { html! {
                    <>
                      <li>
                        <Link
<<<<<<< HEAD
                          classes="nav-link px-2 text-body h6"
=======
                          classes="nav-link px-2 link-dark h6"
>>>>>>> b2cfc0ed
                          to={AppRoute::ListUsers}>
                          <i class="bi-people me-2"></i>
                          {"Users"}
                        </Link>
                      </li>
                      <li>
                        <Link
<<<<<<< HEAD
                          classes="nav-link px-2 text-body h6"
=======
                          classes="nav-link px-2 link-dark h6"
>>>>>>> b2cfc0ed
                          to={AppRoute::ListGroups}>
                          <i class="bi-collection me-2"></i>
                          {"Groups"}
                        </Link>
                      </li>
                    </>
                  } } else { html!{} } }
                </ul>
<<<<<<< HEAD

                {
                  if let Some((user_id, _)) = &self.user_info {
                    html! {
                      <div class="dropdown text-end">
                        <a href="#"
                          class="d-block text-body nav-link text-decoration-none dropdown-toggle"
                          id="dropdownUser"
                          data-bs-toggle="dropdown"
                          aria-expanded="false">
                          <svg xmlns="http://www.w3.org/2000/svg"
                            width="32"
                            height="32"
                            fill="currentColor"
                            class="bi bi-person-circle"
                            viewBox="0 0 16 16">
                            <path d="M11 6a3 3 0 1 1-6 0 3 3 0 0 1 6 0z"/>
                            <path fill-rule="evenodd" d="M0 8a8 8 0 1 1 16 0A8 8 0 0 1 0 8zm8-7a7 7 0 0 0-5.468 11.37C3.242 11.226 4.805 10 8 10s4.757 1.225 5.468 2.37A7 7 0 0 0 8 1z"/>
                          </svg>
                          <span class="ms-2">
                            {user_id}
                          </span>
                        </a>
                        <ul
                          class="dropdown-menu text-small dropdown-menu-lg-end"
                          aria-labelledby="dropdownUser1"
                          style="">
                          <li>
                            <Link
                              classes="dropdown-item"
                              to={AppRoute::UserDetails{ user_id: user_id.clone() }}>
                              {"View details"}
                            </Link>
                          </li>
                          <li><hr class="dropdown-divider" /></li>
                          <li>
                            <LogoutButton on_logged_out={link.callback(|_| Msg::Logout)} />
                          </li>
                        </ul>
                      </div>
                    }
                  } else { html!{} }
                }
                <DarkModeToggle />
=======
                { self.view_user_menu(ctx) }
>>>>>>> b2cfc0ed
              </div>
            </div>
          </header>
        }
    }

    fn view_user_menu(&self, ctx: &Context<Self>) -> Html {
        if let Some((user_id, _)) = &self.user_info {
            let link = ctx.link();
            html! {
              <div class="dropdown text-end">
                <a href="#"
                  class="d-block link-dark text-decoration-none dropdown-toggle"
                  id="dropdownUser"
                  data-bs-toggle="dropdown"
                  aria-expanded="false">
                  <svg xmlns="http://www.w3.org/2000/svg"
                    width="32"
                    height="32"
                    fill="currentColor"
                    class="bi bi-person-circle"
                    viewBox="0 0 16 16">
                    <path d="M11 6a3 3 0 1 1-6 0 3 3 0 0 1 6 0z"/>
                    <path fill-rule="evenodd" d="M0 8a8 8 0 1 1 16 0A8 8 0 0 1 0 8zm8-7a7 7 0 0 0-5.468 11.37C3.242 11.226 4.805 10 8 10s4.757 1.225 5.468 2.37A7 7 0 0 0 8 1z"/>
                  </svg>
                  <span class="ms-2">
                    {user_id}
                  </span>
                </a>
                <ul
                  class="dropdown-menu text-small dropdown-menu-lg-end"
                  aria-labelledby="dropdownUser1"
                  style="">
                  <li>
                    <Link
                      classes="dropdown-item"
                      to={AppRoute::UserDetails{ user_id: user_id.clone() }}>
                      {"View details"}
                    </Link>
                  </li>
                  <li><hr class="dropdown-divider" /></li>
                  <li>
                    <LogoutButton on_logged_out={link.callback(|_| Msg::Logout)} />
                  </li>
                </ul>
              </div>
            }
        } else {
            html! {}
        }
    }

    fn view_footer(&self) -> Html {
        html! {
          <footer class="text-center fixed-bottom bg-light py-2">
            <div>
              <span>{format!("LLDAP version {}", env!("CARGO_PKG_VERSION"))}</span>
            </div>
            <div>
              <a href="https://github.com/nitnelave/lldap" class="me-4 text-reset">
                <i class="bi-github"></i>
              </a>
              <a href="https://discord.gg/h5PEdRMNyP" class="me-4 text-reset">
                <i class="bi-discord"></i>
              </a>
              <a href="https://twitter.com/nitnelave1?ref_src=twsrc%5Etfw" class="me-4 text-reset">
                <i class="bi-twitter"></i>
              </a>
            </div>
            <div>
              <span>{"License "}<a href="https://github.com/nitnelave/lldap/blob/main/LICENSE" class="link-secondary">{"GNU GPL"}</a></span>
            </div>
          </footer>
        }
    }

    fn is_admin(&self) -> bool {
        match &self.user_info {
            None => false,
            Some((_, is_admin)) => *is_admin,
        }
    }
}<|MERGE_RESOLUTION|>--- conflicted
+++ resolved
@@ -17,10 +17,7 @@
 };
 
 use gloo_console::error;
-<<<<<<< HEAD
 use wasm_bindgen::prelude::*;
-=======
->>>>>>> b2cfc0ed
 use yew::{
     function_component,
     html::Scope,
@@ -33,7 +30,6 @@
     BrowserRouter, Switch,
 };
 
-<<<<<<< HEAD
 #[wasm_bindgen]
 extern "C" {
     #[wasm_bindgen(js_namespace = darkmode)]
@@ -53,8 +49,6 @@
     }
 }
 
-=======
->>>>>>> b2cfc0ed
 #[function_component(AppContainer)]
 pub fn app_container() -> Html {
     html! {
@@ -98,15 +92,8 @@
             redirect_to: Self::get_redirect_route(ctx),
             password_reset_enabled: None,
         };
-<<<<<<< HEAD
-        let link = ctx.link().clone();
-        wasm_bindgen_futures::spawn_local(async move {
-            let result = HostService::probe_password_reset().await;
-            link.send_message(Msg::PasswordResetProbeFinished(result));
-=======
         ctx.link().send_future(async move {
             Msg::PasswordResetProbeFinished(HostService::probe_password_reset().await)
->>>>>>> b2cfc0ed
         });
         app.apply_initial_redirections(ctx);
         app
@@ -168,17 +155,6 @@
 }
 
 impl App {
-<<<<<<< HEAD
-    fn get_redirect_route(ctx: &Context<Self>) -> Option<AppRoute> {
-        let history = ctx.link().history().unwrap();
-        let route = history.location().route::<AppRoute>();
-        route.and_then(|route| match route {
-            AppRoute::Index
-            | AppRoute::Login
-            | AppRoute::StartResetPassword
-            | AppRoute::FinishResetPassword { token: _ } => None,
-            _ => Some(route),
-=======
     // Get the page to land on after logging in, defaulting to the index.
     fn get_redirect_route(ctx: &Context<Self>) -> Option<AppRoute> {
         let route = ctx.link().history().unwrap().location().route::<AppRoute>();
@@ -190,41 +166,12 @@
                     | AppRoute::StartResetPassword
                     | AppRoute::FinishResetPassword { token: _ }
             )
->>>>>>> b2cfc0ed
         })
     }
 
     fn apply_initial_redirections(&self, ctx: &Context<Self>) {
         let history = ctx.link().history().unwrap();
         let route = history.location().route::<AppRoute>();
-<<<<<<< HEAD
-        let redirection = if let Some(route) = route {
-            if matches!(
-                route,
-                AppRoute::StartResetPassword | AppRoute::FinishResetPassword { token: _ }
-            ) && self.password_reset_enabled == Some(false)
-            {
-                Some(AppRoute::Login)
-            } else {
-                match &self.user_info {
-                    None => Some(AppRoute::Login),
-                    Some((user_name, is_admin)) => match &self.redirect_to {
-                        Some(url) => Some(url.clone()),
-                        None => {
-                            if *is_admin {
-                                Some(AppRoute::ListUsers)
-                            } else {
-                                Some(AppRoute::UserDetails {
-                                    user_id: user_name.clone(),
-                                })
-                            }
-                        }
-                    },
-                }
-            }
-        } else {
-            Some(AppRoute::Login)
-=======
         let redirection = match (route, &self.user_info, &self.redirect_to) {
             (
                 Some(AppRoute::StartResetPassword | AppRoute::FinishResetPassword { token: _ }),
@@ -243,7 +190,6 @@
                     })
                 }
             }
->>>>>>> b2cfc0ed
         };
         if let Some(redirect_to) = redirection {
             history.push(redirect_to);
@@ -312,10 +258,7 @@
     }
 
     fn view_banner(&self, ctx: &Context<Self>) -> Html {
-<<<<<<< HEAD
         let link = ctx.link();
-=======
->>>>>>> b2cfc0ed
         html! {
           <header class="p-2 mb-3 border-bottom">
             <div class="container">
@@ -329,11 +272,7 @@
                     <>
                       <li>
                         <Link
-<<<<<<< HEAD
                           classes="nav-link px-2 text-body h6"
-=======
-                          classes="nav-link px-2 link-dark h6"
->>>>>>> b2cfc0ed
                           to={AppRoute::ListUsers}>
                           <i class="bi-people me-2"></i>
                           {"Users"}
@@ -341,11 +280,7 @@
                       </li>
                       <li>
                         <Link
-<<<<<<< HEAD
                           classes="nav-link px-2 text-body h6"
-=======
-                          classes="nav-link px-2 link-dark h6"
->>>>>>> b2cfc0ed
                           to={AppRoute::ListGroups}>
                           <i class="bi-collection me-2"></i>
                           {"Groups"}
@@ -354,7 +289,6 @@
                     </>
                   } } else { html!{} } }
                 </ul>
-<<<<<<< HEAD
 
                 {
                   if let Some((user_id, _)) = &self.user_info {
@@ -398,10 +332,8 @@
                     }
                   } else { html!{} }
                 }
+                { self.view_user_menu(ctx) } // TODO migrate chagnes from above
                 <DarkModeToggle />
-=======
-                { self.view_user_menu(ctx) }
->>>>>>> b2cfc0ed
               </div>
             </div>
           </header>
