use crate::{
    components::{
        change_password::ChangePasswordForm,
        create_group::CreateGroupForm,
        create_user::CreateUserForm,
        group_details::GroupDetails,
        group_table::GroupTable,
        login::LoginForm,
        logout::LogoutButton,
        reset_password_step1::ResetPasswordStep1Form,
        reset_password_step2::ResetPasswordStep2Form,
        router::{AppRoute, Link, Redirect},
        user_details::UserDetails,
        user_table::UserTable,
    },
    infra::{api::HostService, cookies::get_cookie},
};

use gloo_console::error;
use yew::{
    function_component,
    html::Scope,
    prelude::{html, Component, Html},
    Context,
};
use yew_router::{
    prelude::{History, Location},
    scope_ext::RouterScopeExt,
    BrowserRouter, Switch,
};
use wasm_bindgen::prelude::*;

#[wasm_bindgen]
extern "C" {
  #[wasm_bindgen(js_namespace = darkmode)]
  fn toggleDarkMode(doSave: bool);
<<<<<<< HEAD

  #[wasm_bindgen]
  fn inDarkMode() -> bool;
}

#[function_component(DarkModeToggle)]
pub fn dark_mode_toggle() -> Html {
  html! {
    <div class="form-check form-switch">
      <input class="form-check-input" onclick={|_| toggleDarkMode(true)} type="checkbox" id="darkModeToggle" checked={inDarkMode()}/>
      <label class="form-check-label" for="darkModeToggle">{"Dark mode"}</label>
    </div>
  }
}

#[function_component(AppContainer)]
pub fn app_container() -> Html {
    html! {
        <BrowserRouter>
            <App />
        </BrowserRouter>
    }
=======
>>>>>>> 755b725d
}

pub struct App {
    user_info: Option<(String, bool)>,
    redirect_to: Option<AppRoute>,
    password_reset_enabled: Option<bool>,
}

pub enum Msg {
    Login((String, bool)),
    Logout,
    PasswordResetProbeFinished(anyhow::Result<bool>),
}

impl Component for App {
    type Message = Msg;
    type Properties = ();

    fn create(ctx: &Context<Self>) -> Self {
        let app = Self {
            user_info: get_cookie("user_id")
                .unwrap_or_else(|e| {
                    error!(&e.to_string());
                    None
                })
                .and_then(|u| {
                    get_cookie("is_admin")
                        .map(|so| so.map(|s| (u, s == "true")))
                        .unwrap_or_else(|e| {
                            error!(&e.to_string());
                            None
                        })
                }),
            redirect_to: Self::get_redirect_route(ctx),
            password_reset_enabled: None,
        };
        let link = ctx.link().clone();
        wasm_bindgen_futures::spawn_local(async move {
            let result = HostService::probe_password_reset().await;
            link.send_message(Msg::PasswordResetProbeFinished(result));
        });
        app.apply_initial_redirections(ctx);
        app
    }

    fn update(&mut self, ctx: &Context<Self>, msg: Self::Message) -> bool {
        let history = ctx.link().history().unwrap();
        match msg {
            Msg::Login((user_name, is_admin)) => {
                self.user_info = Some((user_name.clone(), is_admin));
                history.push(self.redirect_to.take().unwrap_or_else(|| {
                    if is_admin {
                        AppRoute::ListUsers
                    } else {
                        AppRoute::UserDetails {
                            user_id: user_name.clone(),
                        }
                    }
                }));
            }
            Msg::Logout => {
                self.user_info = None;
                self.redirect_to = None;
                history.push(AppRoute::Login);
            }
            Msg::PasswordResetProbeFinished(Ok(enabled)) => {
                self.password_reset_enabled = Some(enabled);
            }
            Msg::PasswordResetProbeFinished(Err(err)) => {
                self.password_reset_enabled = Some(false);
                error!(&format!(
                    "Could not probe for password reset support: {err:#}"
                ));
            }
        }
        true
    }

    fn view(&self, ctx: &Context<Self>) -> Html {
        let link = ctx.link().clone();
        let is_admin = self.is_admin();
        let password_reset_enabled = self.password_reset_enabled;
        html! {
          <div>
            {self.view_banner(ctx)}
            <div class="container py-3 bg-kug">
              <div class="row justify-content-center" style="padding-bottom: 80px;">
                <main class="py-3" style="max-width: 1000px">
                  <Switch<AppRoute>
                    render={Switch::render(move |routes| Self::dispatch_route(routes, &link, is_admin, password_reset_enabled))}
                  />
                </main>
              </div>
              {self.view_footer()}
            </div>
          </div>
        }
    }
}

impl App {
    fn get_redirect_route(ctx: &Context<Self>) -> Option<AppRoute> {
        let history = ctx.link().history().unwrap();
        let route = history.location().route::<AppRoute>();
        route.and_then(|route| match route {
            AppRoute::Index
            | AppRoute::Login
            | AppRoute::StartResetPassword
            | AppRoute::FinishResetPassword { token: _ } => None,
            _ => Some(route),
        })
    }

    fn apply_initial_redirections(&self, ctx: &Context<Self>) {
        let history = ctx.link().history().unwrap();
        let route = history.location().route::<AppRoute>();
        let redirection = if let Some(route) = route {
            if matches!(
                route,
                AppRoute::StartResetPassword | AppRoute::FinishResetPassword { token: _ }
            ) && self.password_reset_enabled == Some(false)
            {
                Some(AppRoute::Login)
            } else {
                match &self.user_info {
                    None => Some(AppRoute::Login),
                    Some((user_name, is_admin)) => match &self.redirect_to {
                        Some(url) => Some(url.clone()),
                        None => {
                            if *is_admin {
                                Some(AppRoute::ListUsers)
                            } else {
                                Some(AppRoute::UserDetails {
                                    user_id: user_name.clone(),
                                })
                            }
                        }
                    },
                }
            }
        } else {
            Some(AppRoute::Login)
        };
        if let Some(redirect_to) = redirection {
            history.push(redirect_to);
        }
    }

    fn dispatch_route(
        switch: &AppRoute,
        link: &Scope<Self>,
        is_admin: bool,
        password_reset_enabled: Option<bool>,
    ) -> Html {
        match switch {
            AppRoute::Login => html! {
                <LoginForm on_logged_in={link.callback(Msg::Login)} password_reset_enabled={password_reset_enabled.unwrap_or(false)}/>
            },
            AppRoute::CreateUser => html! {
                <CreateUserForm/>
            },
            AppRoute::Index | AppRoute::ListUsers => html! {
                <div>
                  <UserTable />
                  <Link classes="btn btn-primary" to={AppRoute::CreateUser}>
                    <i class="bi-person-plus me-2"></i>
                    {"Create a user"}
                  </Link>
                </div>
            },
            AppRoute::CreateGroup => html! {
                <CreateGroupForm/>
            },
            AppRoute::ListGroups => html! {
                <div>
                  <GroupTable />
                  <Link classes="btn btn-primary" to={AppRoute::CreateGroup}>
                    <i class="bi-plus-circle me-2"></i>
                    {"Create a group"}
                  </Link>
                </div>
            },
            AppRoute::GroupDetails { group_id } => html! {
                <GroupDetails group_id={*group_id} />
            },
            AppRoute::UserDetails { user_id } => html! {
                <UserDetails username={user_id.clone()} is_admin={is_admin} />
            },
            AppRoute::ChangePassword { user_id } => html! {
                <ChangePasswordForm username={user_id.clone()} is_admin={is_admin} />
            },
            AppRoute::StartResetPassword => match password_reset_enabled {
                Some(true) => html! { <ResetPasswordStep1Form /> },
                Some(false) => {
                    html! { <Redirect to={AppRoute::Login}/> }
                }

                None => html! {},
            },
            AppRoute::FinishResetPassword { token } => match password_reset_enabled {
                Some(true) => html! { <ResetPasswordStep2Form token={token.clone()} /> },
                Some(false) => {
                    html! { <Redirect to={AppRoute::Login}/> }
                }
                None => html! {},
            },
        }
    }

    fn view_banner(&self, ctx: &Context<Self>) -> Html {
        let link = ctx.link();
        html! {
          <header class="p-2 mb-3 border-bottom">
            <div class="container">
              <div class="d-flex flex-wrap align-items-center justify-content-center justify-content-lg-start">
                <a href="/" class="d-flex align-items-center mt-2 mb-lg-0 me-md-5 text-body text-decoration-none">
                  <h2>{"LLDAP"}</h2>
                </a>

                <ul class="nav col-12 col-lg-auto me-lg-auto mb-2 justify-content-center mb-md-0">
                  {if self.is_admin() { html! {
                    <>
                      <li>
                        <Link
                          classes="nav-link px-2 text-body h6"
<<<<<<< HEAD
                          to={AppRoute::ListUsers}>
=======
                          route=AppRoute::ListUsers>
>>>>>>> 755b725d
                          <i class="bi-people me-2"></i>
                          {"Users"}
                        </Link>
                      </li>
                      <li>
                        <Link
                          classes="nav-link px-2 text-body h6"
<<<<<<< HEAD
                          to={AppRoute::ListGroups}>
=======
                          route=AppRoute::ListGroups>
>>>>>>> 755b725d
                          <i class="bi-collection me-2"></i>
                          {"Groups"}
                        </Link>
                      </li>
                    </>
                  } } else { html!{} } }
                </ul>

                {
                  if let Some((user_id, _)) = &self.user_info {
                    html! {
                      <div class="dropdown text-end">
                        <input class="form-check-input" onclick={Callback::from(move |_| toggleDarkMode(true))} type="checkbox" id="darkModeToggle"/>
                        <a href="#"
                          class="d-block text-body text-decoration-none dropdown-toggle"
                          id="dropdownUser"
                          data-bs-toggle="dropdown"
                          aria-expanded="false">
                          <svg xmlns="http://www.w3.org/2000/svg"
                            width="32"
                            height="32"
                            fill="currentColor"
                            class="bi bi-person-circle"
                            viewBox="0 0 16 16">
                            <path d="M11 6a3 3 0 1 1-6 0 3 3 0 0 1 6 0z"/>
                            <path fill-rule="evenodd" d="M0 8a8 8 0 1 1 16 0A8 8 0 0 1 0 8zm8-7a7 7 0 0 0-5.468 11.37C3.242 11.226 4.805 10 8 10s4.757 1.225 5.468 2.37A7 7 0 0 0 8 1z"/>
                          </svg>
                          <span class="ms-2">
                            {user_id}
                          </span>
                        </a>
                        <ul
                          class="dropdown-menu text-small dropdown-menu-lg-end"
                          aria-labelledby="dropdownUser1"
                          style="">
                          <li>
                            <Link
                              classes="dropdown-item"
                              to={AppRoute::UserDetails{ user_id: user_id.clone() }}>
                              {"View details"}
                            </Link>
                          </li>
                          <li><hr class="dropdown-divider" /></li>
                          <li>
                            <LogoutButton on_logged_out={link.callback(|_| Msg::Logout)} />
                          </li>
                        </ul>
                      </div>
                    }
                  } else { html!{} }
                }
                <DarkModeToggle />
              </div>
            </div>
          </header>
        }
    }

    fn view_footer(&self) -> Html {
        html! {
          <footer class="text-center fixed-bottom bg-light py-2">
            <div>
              <span>{format!("LLDAP version {}", env!("CARGO_PKG_VERSION"))}</span>
            </div>
            <div>
              <a href="https://github.com/nitnelave/lldap" class="me-4 text-reset">
                <i class="bi-github"></i>
              </a>
              <a href="https://discord.gg/h5PEdRMNyP" class="me-4 text-reset">
                <i class="bi-discord"></i>
              </a>
              <a href="https://twitter.com/nitnelave1?ref_src=twsrc%5Etfw" class="me-4 text-reset">
                <i class="bi-twitter"></i>
              </a>
            </div>
            <div>
              <span>{"License "}<a href="https://github.com/nitnelave/lldap/blob/main/LICENSE" class="link-secondary">{"GNU GPL"}</a></span>
            </div>
          </footer>
        }
    }

    fn is_admin(&self) -> bool {
        match &self.user_info {
            None => false,
            Some((_, is_admin)) => *is_admin,
        }
    }
}<|MERGE_RESOLUTION|>--- conflicted
+++ resolved
@@ -34,7 +34,6 @@
 extern "C" {
   #[wasm_bindgen(js_namespace = darkmode)]
   fn toggleDarkMode(doSave: bool);
-<<<<<<< HEAD
 
   #[wasm_bindgen]
   fn inDarkMode() -> bool;
@@ -57,8 +56,6 @@
             <App />
         </BrowserRouter>
     }
-=======
->>>>>>> 755b725d
 }
 
 pub struct App {
@@ -284,11 +281,7 @@
                       <li>
                         <Link
                           classes="nav-link px-2 text-body h6"
-<<<<<<< HEAD
                           to={AppRoute::ListUsers}>
-=======
-                          route=AppRoute::ListUsers>
->>>>>>> 755b725d
                           <i class="bi-people me-2"></i>
                           {"Users"}
                         </Link>
@@ -296,11 +289,7 @@
                       <li>
                         <Link
                           classes="nav-link px-2 text-body h6"
-<<<<<<< HEAD
                           to={AppRoute::ListGroups}>
-=======
-                          route=AppRoute::ListGroups>
->>>>>>> 755b725d
                           <i class="bi-collection me-2"></i>
                           {"Groups"}
                         </Link>
