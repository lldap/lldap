--- conflicted
+++ resolved
@@ -64,43 +64,17 @@
     }
 }
 
-<<<<<<< HEAD
-pub struct SelectOption;
-
-=======
->>>>>>> b2cfc0ed
 #[derive(yew::Properties, Clone, PartialEq, Eq, Debug)]
 pub struct SelectOptionProps {
     pub value: String,
     pub text: String,
 }
 
-<<<<<<< HEAD
-impl Component for SelectOption {
-    type Message = ();
-    type Properties = SelectOptionProps;
-
-    fn create(_: &Context<Self>) -> Self {
-        Self
-    }
-
-    fn update(&mut self, _: &Context<Self>, _: Self::Message) -> bool {
-        false
-    }
-
-    fn view(&self, ctx: &Context<Self>) -> Html {
-        html! {
-          <option value={ctx.props().value.clone()}>
-            {&ctx.props().text}
-          </option>
-        }
-=======
 #[function_component(SelectOption)]
 pub fn select_option(props: &SelectOptionProps) -> Html {
     html! {
       <option value={props.value.clone()}>
         {&props.text}
       </option>
->>>>>>> b2cfc0ed
     }
 }