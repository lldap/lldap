--- conflicted
+++ resolved
@@ -178,9 +178,6 @@
         Self { handler }
     }
 
-<<<<<<< HEAD
-    pub fn get_admin_handler(&self, validation_result: &ValidationResults) -> Option<&Handler> {
-=======
     pub fn get_schema_only_handler(
         &self,
         _validation_result: &ValidationResults,
@@ -192,7 +189,6 @@
         &self,
         validation_result: &ValidationResults,
     ) -> Option<&(impl AdminBackendHandler + use<Handler>)> {
->>>>>>> fa196a9f
         validation_result.is_admin().then_some(&self.handler)
     }
 
